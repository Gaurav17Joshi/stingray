--- conflicted
+++ resolved
@@ -598,7 +598,6 @@
                         "curves. If you wish to sum, use `lc_sum = lc1 + "
                         "lc2`.")
 
-<<<<<<< HEAD
 
             from collections import Counter
             counts = Counter()
@@ -613,52 +612,20 @@
                 if (counts[time] != 0): #Common time
 
                     counts[time] = (counts[time] + second_lc.counts[i]) / 2  #avg
-=======
-        new_counts = []
-        new_counts_err = []
-        # For every time stamp, get the individual time counts and add them.
-        for time in new_time:
-            try:
-                count1 = self.counts[np.where(self.time == time)[0][0]]
-                count1_err = self.counts_err[np.where(self.time == time)[0][0]]
-            except IndexError:
-                count1 = None
-                count1_err = None
-
-            try:
-                count2 = other.counts[np.where(other.time == time)[0][0]]
-                count2_err = other.counts_err[np.where(other.time == time)[0][0]]
-            except IndexError:
-                count2 = None
-                count2_err = None
-
-            if count1 is not None:
-                if count2 is not None:
-                    # Average the overlapping counts
-                    new_counts.append((count1 + count2) / 2)
->>>>>>> a262a039
 
                     if self.err_dist.lower() != other.err_dist.lower():
                         simon("Lightcurves have different statistics!"
                               "We are setting the errors to zero.")
                         new_counts_err = np.zeros_like(new_counts)
-<<<<<<< HEAD
 
                     elif self.err_dist.lower() in valid_statistics:
                         counts_err[time] = np.sqrt(( ((counts_err[time]**2) + (second_lc.counts_err[i] **2)) / 2))
                     # More conditions can be implemented for other statistics 
-=======
-                    elif self.err_dist.lower() in valid_statistics:
-                        new_counts_err.append(np.sqrt(((count1_err**2) +
-                                                      (count2_err**2)) / 2))
-                    # More conditions can be implemented for other statistics
->>>>>>> a262a039
                     else:
                         raise StingrayError("Statistics not recognized."
                                             " Please use one of these: "
                                             "{}".format(valid_statistics))
                 else:
-<<<<<<< HEAD
                     counts[time] = second_lc.counts[i]
                     counts_err[time] = second_lc.counts_err[i]
 
@@ -668,16 +635,6 @@
             
             del[counts]
             del[counts_err]
-=======
-                    new_counts.append(count1)
-                    new_counts_err.append(count1_err)
-            else:
-                new_counts.append(count2)
-                new_counts_err.append(count2_err)
-
-        new_counts = np.asarray(new_counts)
-        new_counts_err = np.asarray(new_counts_err)
->>>>>>> a262a039
 
         else:
 
@@ -694,6 +651,7 @@
                             mjdref=self.mjdref, dt=self.dt)
 
         return lc_new
+
 
     def truncate(self, start=0, stop=None, method="index"):
         """
