"""
Definition of :class:`Lightcurve`.

:class:`Lightcurve` is used to create light curves out of photon counting data
or to save existing light curves in a class that's easy to use.
"""
from __future__ import division, print_function
import logging
import numpy as np
import stingray.io as io
import stingray.utils as utils
from stingray.exceptions import StingrayError
from stingray.utils import simon, assign_value_if_none, baseline_als
from stingray.gti import cross_two_gtis, join_gtis, gti_border_bins
from stingray.gti import check_gtis, create_gti_mask, bin_intervals_from_gtis
from astropy.stats import poisson_conf_interval

__all__ = ["Lightcurve"]

valid_statistics = ["poisson", "gauss", None]


class Lightcurve(object):
    def __init__(self, time, counts, err=None, input_counts=True,
                 gti=None, err_dist='poisson', mjdref=0, dt=None):
        """
        Make a light curve object from an array of time stamps and an
        array of counts.

        Parameters
        ----------
        time: iterable
            A list or array of time stamps for a light curve

        counts: iterable, optional, default None
            A list or array of the counts in each bin corresponding to the
            bins defined in `time` (note: use `input_counts=False` to
            input the count range, i.e. counts/second, otherwise use
            counts/bin).

        err: iterable, optional, default None:
            A list or array of the uncertainties in each bin corresponding to
            the bins defined in `time` (note: use `input_counts=False` to
            input the count rage, i.e. counts/second, otherwise use
            counts/bin). If None, we assume the data is poisson distributed
            and calculate the error from the average of the lower and upper
            1-sigma confidence intervals for the Poissonian distribution with
            mean equal to `counts`.

        input_counts: bool, optional, default True
            If True, the code assumes that the input data in 'counts'
            is in units of counts/bin. If False, it assumes the data
            in 'counts' is in counts/second.

        gti: 2-d float array, default None
            [[gti0_0, gti0_1], [gti1_0, gti1_1], ...]
            Good Time Intervals. They are *not* applied to the data by default.
            They will be used by other methods to have an indication of the
            "safe" time intervals to use during analysis.

        err_dist: str, optional, default=None
            Statistic of the Lightcurve, it is used to calculate the
            uncertainties and other statistical values apropriately.
            Default makes no assumptions and keep errors equal to zero.

        mjdref: float
            MJD reference (useful in most high-energy mission data)


        Attributes
        ----------
        time: numpy.ndarray
            The array of midpoints of time bins.

        bin_lo:
            The array of lower time stamp of time bins.

        bin_hi:
            The array of higher time stamp of time bins.

        counts: numpy.ndarray
            The counts per bin corresponding to the bins in `time`.

        counts_err: numpy.ndarray
            The uncertainties corresponding to `counts`

        countrate: numpy.ndarray
            The counts per second in each of the bins defined in `time`.

        countrate_err: numpy.ndarray
            The uncertainties corresponding to `countrate`

        meanrate: float
            The mean count rate of the light curve.

        meancounts: float
            The mean counts of the light curve.

        n: int
            The number of data points in the light curve.

        dt: float
            The time resolution of the light curve.

        mjdref: float
            MJD reference date (tstart / 86400 gives the date in MJD at the
            start of the observation)

        tseg: float
            The total duration of the light curve.

        tstart: float
            The start time of the light curve.

        gti: 2-d float array
            [[gti0_0, gti0_1], [gti1_0, gti1_1], ...]
            Good Time Intervals. They indicate the "safe" time intervals
            to be used during the analysis of the light curve.

        err_dist: string
            Statistic of the Lightcurve, it is used to calculate the
            uncertainties and other statistical values apropriately.
            It propagates to Spectrum classes.

        """

        if not np.all(np.isfinite(time)):
            raise ValueError("There are inf or NaN values in "
                             "your time array!")

        if not np.all(np.isfinite(counts)):
            raise ValueError("There are inf or NaN values in "
                             "your counts array!")

        if len(time) != len(counts):

            raise StingrayError("time and counts array are not "
                                "of the same length!")

        if len(time) <= 1:
            raise StingrayError("A single or no data points can not create "
                                "a lightcurve!")

        if err is not None:
            if not np.all(np.isfinite(err)):
                raise ValueError("There are inf or NaN values in "
                                 "your err array")
        else:
            if err_dist.lower() not in valid_statistics:
                # err_dist set can be increased with other statistics
                raise StingrayError("Statistic not recognized."
                                    "Please select one of these: ",
                                    "{}".format(valid_statistics))
            if err_dist.lower() == 'poisson':
                # Instead of the simple square root, we use confidence
                # intervals (should be valid for low fluxes too)
                err_low, err_high = poisson_conf_interval(np.asarray(counts),
                    interval='frequentist-confidence', sigma=1)
                # calculate approximately symmetric uncertainties
                err_low -= np.asarray(counts)
                err_high -= np.asarray(counts)
                err = (np.absolute(err_low) + np.absolute(err_high))/2.0
                # other estimators can be implemented for other statistics
            else:
                simon("Stingray only uses poisson err_dist at the moment, "
                      "We are setting your errors to zero. "
                      "Sorry for the inconvenience.")
                err = np.zeros_like(counts)

        self.mjdref = mjdref
        self.time = np.asarray(time)
        if dt is None:
            self.dt = np.median(self.time[1:] - self.time[:-1])
        else:
            self.dt = dt

        self.bin_lo = self.time - 0.5 * self.dt
        self.bin_hi = self.time + 0.5 * self.dt

        self.err_dist = err_dist

        self.tstart = self.time[0] - 0.5*self.dt
        self.tseg = self.time[-1] - self.time[0] + self.dt

        self.gti = \
            np.asarray(assign_value_if_none(gti,
                                            [[self.tstart,
                                              self.tstart + self.tseg]]))
        check_gtis(self.gti)

        good = create_gti_mask(self.time, self.gti)

        self.time = self.time[good]
        if input_counts:
            self.counts = np.asarray(counts)[good]
            self.countrate = self.counts / self.dt
            self.counts_err = np.asarray(err)[good]
            self.countrate_err = np.asarray(err)[good] / self.dt
        else:
            self.countrate = np.asarray(counts)[good]
            self.counts = self.countrate * self.dt
            self.counts_err = np.asarray(err)[good] * self.dt
            self.countrate_err = np.asarray(err)[good]

        self.meanrate = np.mean(self.countrate)
        self.meancounts = np.mean(self.counts)
        self.n = self.counts.shape[0]

        # Issue a warning if the input time iterable isn't regularly spaced,
        # i.e. the bin sizes aren't equal throughout.
        dt_array = np.diff(self.time)
        if not (np.allclose(dt_array, np.repeat(self.dt, dt_array.shape[0]))):
            simon("Bin sizes in input time array aren't equal throughout! "
                  "This could cause problems with Fourier transforms. "
                  "Please make the input time evenly sampled.")


    def change_mjdref(self, new_mjdref):
        """Change the MJDREF of the light curve.

        Times will be now referred to this new MJDREF

        Parameters
        ----------
        new_mjdref : float
            New MJDREF
        """
        time_shift = (new_mjdref - self.mjdref) * 86400

        new_lc = self.shift(time_shift)
        new_lc.mjdref = new_mjdref
        return new_lc

    def shift(self, time_shift):
        """
        Shift the light curve and the GTIs in time.

        Parameters
        ----------
        time_shift: float
            The amount of time that the light curve will be shifted
        """
        new_lc = Lightcurve(self.time + time_shift, self.counts,
                            gti=self.gti + time_shift, mjdref=self.mjdref)
        new_lc.countrate = self.countrate
        new_lc.counts = self.counts
        new_lc.counts_err = self.counts_err
        new_lc.meanrate = np.mean(new_lc.countrate)
        new_lc.meancounts = np.mean(new_lc.counts)
        return new_lc

    def _operation_with_other_lc(self, other, operation):
        if self.mjdref != other.mjdref:
            raise ValueError("MJDref is different in the two light curves")

        common_gti = cross_two_gtis(self.gti, other.gti)
        mask_self = create_gti_mask(self.time, common_gti)
        mask_other = create_gti_mask(other.time, common_gti)

        # ValueError is raised by Numpy while asserting np.equal over arrays
        # with different dimensions.
        try:
            assert np.all(np.equal(self.time[mask_self],
                                   other.time[mask_other]))
        except (ValueError, AssertionError):
            raise ValueError("GTI-filtered time arrays of both light curves "
                             "must be of same dimension and equal.")

        new_time = self.time[mask_self]
        new_counts = operation(self.counts[mask_self],
                               other.counts[mask_other])

        if self.err_dist.lower() != other.err_dist.lower():
            simon("Lightcurves have different statistics!"
                  "We are setting the errors to zero to avoid complications.")
            new_counts_err = np.zeros_like(new_counts)
        elif self.err_dist.lower() in valid_statistics:
                new_counts_err = np.sqrt(np.add(self.counts_err[mask_self]**2,
                                                other.counts_err[mask_other]**2))
            # More conditions can be implemented for other statistics
        else:
            raise StingrayError("Statistics not recognized."
                                " Please use one of these: "
                                "{}".format(valid_statistics))

        lc_new = Lightcurve(new_time, new_counts,
                            err=new_counts_err, gti=common_gti,
                            mjdref=self.mjdref)

        return lc_new

    def __add__(self, other):
        """
        Add two light curves element by element having the same time array.

        This magic method adds two Lightcurve objects having the same time
        array such that the corresponding counts arrays get summed up.

        GTIs are crossed, so that only common intervals are saved.

        Examples
        --------
        >>> time = [5, 10, 15]
        >>> count1 = [300, 100, 400]
        >>> count2 = [600, 1200, 800]
        >>> gti1 = [[0, 20]]
        >>> gti2 = [[0, 25]]
        >>> lc1 = Lightcurve(time, count1, gti=gti1)
        >>> lc2 = Lightcurve(time, count2, gti=gti2)
        >>> lc = lc1 + lc2
        >>> lc.counts
        array([ 900, 1300, 1200])
        """

        return self._operation_with_other_lc(other, np.add)

    def __sub__(self, other):
        """
        Subtract two light curves element by element having the same time array.

        This magic method subtracts two Lightcurve objects having the same
        time array such that the corresponding counts arrays interferes with
        each other.

        GTIs are crossed, so that only common intervals are saved.

        Examples
        --------
        >>> time = [10, 20, 30]
        >>> count1 = [600, 1200, 800]
        >>> count2 = [300, 100, 400]
        >>> gti1 = [[0, 35]]
        >>> gti2 = [[0, 40]]
        >>> lc1 = Lightcurve(time, count1, gti=gti1)
        >>> lc2 = Lightcurve(time, count2, gti=gti2)
        >>> lc = lc1 - lc2
        >>> lc.counts
        array([ 300, 1100,  400])
        """

        return self._operation_with_other_lc(other, np.subtract)

    def __neg__(self):
        """
        Implement the behavior of negation of the light curve objects.

        The negation operator ``-`` is supposed to invert the sign of the count
        values of a light curve object.

        Examples
        --------
        >>> time = [1, 2, 3]
        >>> count1 = [100, 200, 300]
        >>> count2 = [200, 300, 400]
        >>> lc1 = Lightcurve(time, count1)
        >>> lc2 = Lightcurve(time, count2)
        >>> lc_new = -lc1 + lc2
        >>> lc_new.counts
        array([100, 100, 100])
        """
        lc_new = Lightcurve(self.time, -1*self.counts,
                            err=self.counts_err, gti=self.gti,
                            mjdref=self.mjdref)

        return lc_new

    def __len__(self):
        """
        Return the length of the data array of a light curve.

        This method implements overrides the len function over a Lightcurve
        object and returns the length of the time and count arrays.

        Examples
        --------
        >>> time = [1, 2, 3]
        >>> count = [100, 200, 300]
        >>> lc = Lightcurve(time, count)
        >>> len(lc)
        3
        """
        return self.n

    def __getitem__(self, index):
        """
        Return the corresponding count value at the index or a new Lightcurve
        object upon slicing.

        This method adds functionality to retrieve the count value at
        a particular index. This also can be used for slicing and generating
        a new Lightcurve object. GTIs are recalculated based on the new light
        curve segment

        If the slice object is of kind start:stop:step, GTIs are also sliced,
        and rewritten as zip(time - self.dt /2, time + self.dt / 2)

        Parameters
        ----------
        index : int or slice instance
            Index value of the time array or a slice object.

        Examples
        --------
        >>> time = [1, 2, 3, 4, 5, 6, 7, 8, 9]
        >>> count = [11, 22, 33, 44, 55, 66, 77, 88, 99]
        >>> lc = Lightcurve(time, count)
        >>> lc[2]
        33
        >>> lc[:2].counts
        array([11, 22])
        """
        if isinstance(index, int):
            return self.counts[index]
        elif isinstance(index, slice):
            start = assign_value_if_none(index.start, 0)
            stop = assign_value_if_none(index.stop, len(self.counts))
            step = assign_value_if_none(index.step, 1)

            new_counts = self.counts[start:stop:step]
            new_time = self.time[start:stop:step]
            new_gti = [[self.time[start] - 0.5 * self.dt,
                        self.time[stop - 1] + 0.5 * self.dt]]
            new_gti = np.asarray(new_gti)
            if step > 1:
                new_gt1 = np.array(list(zip(new_time - self.dt / 2,
                                            new_time + self.dt / 2)))
                new_gti = cross_two_gtis(new_gti, new_gt1)

            new_gti = cross_two_gtis(self.gti, new_gti)
            return Lightcurve(new_time, new_counts, mjdref=self.mjdref,
                              gti=new_gti)
        else:
            raise IndexError("The index must be either an integer or a slice "
                             "object !")

    def __eq__(self,other_lc):
<<<<<<< HEAD
        """
            Compares two :class:`Lightcurve` objects.

            Light curves are equal only if their counts as well as times at which those counts occur equal.

            Example
            -------
            >>> time = [1, 2, 3]
            >>> count1 = [100, 200, 300]
            >>> count2 = [100, 200, 300]
            >>> lc1 = Lightcurve(time, count1)
            >>> lc2 = Lightcurve(time, count2)
            >>> lc1 == lc2
            True
        """
        if not isinstance(other_lc, Lightcurve):
            raise ValueError('Lightcurve can only be compared with a Lightcurve Object')
        if (np.allclose(self.time, other_lc.time) and np.allclose(self.counts, other_lc.counts)):
            return True
        return False

    def baseline(self, lam, p, niter=10, offset_correction=False):
=======
	    """
	        Compares two :class:`Lightcurve` objects.

	        Light curves are equal only if their counts as well as times at which those counts occur equal.

	        Examples
	        --------
	        >>> time = [1, 2, 3]
	        >>> count1 = [100, 200, 300]
	        >>> count2 = [100, 200, 300]
	        >>> lc1 = Lightcurve(time, count1)
	        >>> lc2 = Lightcurve(time, count2)
	        >>> lc1 == lc2
	        True
	    """
	    if not isinstance(other_lc, Lightcurve):
	        raise ValueError('Lightcurve can only be compared with a Lightcurve Object')
	    if (np.allclose(self.time, other_lc.time) and np.allclose(self.counts, other_lc.counts)):
	        return True
	    return False

    def baseline(self, lam, p, niter=10):
>>>>>>> 4a6cab59
        """Calculate the baseline of the light curve, accounting for GTIs.

        Parameters
        ----------
        lam : float
            "smoothness" parameter. Larger values make the baseline stiffer
            Typically 1e2 < lam < 1e9
        p : float
            "asymmetry" parameter. Smaller values make the baseline more
            "horizontal". Typically 0.001 < p < 0.1, but not necessary.

        Other parameters
        ----------------
        offset_correction : bool, default False
            by default, this method does not align to the running mean of the
            light curve, but it goes below the light curve. Setting align to
            True, an additional step is done to shift the baseline so that it
            is shifted to the middle of the light curve noise distribution.
        """
        baseline = np.zeros_like(self.time)
        for g in self.gti:
            good = create_gti_mask(self.time, [g])
            _, baseline[good] = \
                baseline_als(self.time[good], self.counts[good], lam, p,
                             niter, offset_correction=offset_correction,
                             return_baseline=True)

        return baseline

    @staticmethod
    def make_lightcurve(toa, dt, tseg=None, tstart=None, gti=None, mjdref=0):

        """
        Make a light curve out of photon arrival times.

        Parameters
        ----------
        toa: iterable
            list of photon arrival times

        dt: float
            time resolution of the light curve (the bin width)

        tseg: float, optional, default None
            The total duration of the light curve.
            If this is `None`, then the total duration of the light curve will
            be the interval between the arrival between the first and the last
            photon in `toa`.

                **Note**: If tseg is not divisible by dt (i.e. if tseg/dt is
                not an integer number), then the last fractional bin will be
                dropped!

        tstart: float, optional, default None
            The start time of the light curve.
            If this is None, the arrival time of the first photon will be used
            as the start time of the light curve.

        gti: 2-d float array
            [[gti0_0, gti0_1], [gti1_0, gti1_1], ...]
            Good Time Intervals

        Returns
        -------
        lc: :class:`Lightcurve` object
            A light curve object with the binned light curve

        """

        # tstart is an optional parameter to set a starting time for
        # the light curve in case this does not coincide with the first photon
        if tstart is None:
            # if tstart is not set, assume light curve starts with first photon
            tstart = toa[0]

        # compute the number of bins in the light curve
        # for cases where tseg/dt is not integer.
        # TODO: check that this is always consistent and that we
        # are not throwing away good events.

        if tseg is None:
            tseg = toa[-1] - toa[0]

        logging.info("make_lightcurve: tseg: " + str(tseg))

        timebin = np.int(tseg/dt)
        logging.info("make_lightcurve: timebin:  " + str(timebin))

        tend = tstart + timebin*dt

        counts, histbins = np.histogram(toa, bins=timebin,
                                        range=[tstart, tend])

        dt = histbins[1] - histbins[0]

        time = histbins[:-1] + 0.5*dt

        counts = np.asarray(counts)

        return Lightcurve(time, counts, gti=gti, mjdref=mjdref, dt=dt)

    def rebin(self, dt_new=None, f=None, method='sum'):
        """
        Rebin the light curve to a new time resolution. While the new
        resolution need not be an integer multiple of the previous time
        resolution, be aware that if it is not, the last bin will be cut
        off by the fraction left over by the integer division.

        Parameters
        ----------
        dt_new: float
            The new time resolution of the light curve. Must be larger than
            the time resolution of the old light curve!

        method: {"sum" | "mean" | "average"}, optional, default "sum"
            This keyword argument sets whether the counts in the new bins
            should be summed or averaged.

        Other Parameters
        ----------------
        f: float
            the rebin factor. If specified, it substitutes dt_new with
            f*self.dt

        Returns
        -------
        lc_new: :class:`Lightcurve` object
            The :class:`Lightcurve` object with the new, binned light curve.
        """

        if f is None and dt_new is None:
            raise ValueError('You need to specify at least one between f and '
                             'dt_new')
        elif f is not None:
            dt_new = f * self.dt

        if dt_new < self.dt:
            raise ValueError("New time resolution must be larger than "
                             "old time resolution!")

        bin_time, bin_counts, bin_err, _ = \
            utils.rebin_data(self.time, self.counts, dt_new,
                             yerr=self.counts_err, method=method)

        lc_new = Lightcurve(bin_time, bin_counts, err=bin_err,
                            mjdref=self.mjdref, dt=dt_new)
        return lc_new

    def join(self, other):
        """
        Join two lightcurves into a single object.

        The new Lightcurve object will contain time stamps from both the
        objects. The count per bin in the resulting object will be the
        individual count per bin, or the average in case of overlapping
        time arrays of both lightcurve objects.

        Good Time intervals are also joined.

        Note : Time array of both lightcurves should not overlap each other.

        Parameters
        ----------
        other : Lightcurve object
            The other Lightcurve object which is supposed to be joined with.

        Returns
        -------
        lc_new : Lightcurve object
            The resulting lightcurve object.

        Examples
        --------
        >>> time1 = [5, 10, 15]
        >>> count1 = [300, 100, 400]
        >>> time2 = [20, 25, 30]
        >>> count2 = [600, 1200, 800]
        >>> lc1 = Lightcurve(time1, count1)
        >>> lc2 = Lightcurve(time2, count2)
        >>> lc = lc1.join(lc2)
        >>> lc.time
        array([ 5, 10, 15, 20, 25, 30])
        >>> lc.counts
        array([ 300,  100,  400,  600, 1200,  800])
        """
        if self.mjdref != other.mjdref:
            raise ValueError("MJDref is different in the two light curves")

        if self.dt != other.dt:
            utils.simon("The two light curves have different bin widths.")

        if( self.tstart < other.tstart ):
            first_lc = self
            second_lc = other
        else:
            first_lc = other
            second_lc = self

        if len(np.intersect1d(self.time, other.time) > 0):

            utils.simon("The two light curves have overlapping time ranges. "
                        "In the common time range, the resulting count will "
                        "be the average of the counts in the two light "
                        "curves. If you wish to sum, use `lc_sum = lc1 + "
                        "lc2`.")
            valid_err = False

            if self.err_dist.lower() != other.err_dist.lower():
                simon("Lightcurves have different statistics!"
                      "We are setting the errors to zero.")


            elif self.err_dist.lower() in valid_statistics:
                valid_err = True
            # More conditions can be implemented for other statistics
            else:
                raise StingrayError("Statistics not recognized."
                                    " Please use one of these: "
                                    "{}".format(valid_statistics))


            from collections import Counter
            counts = Counter()
            counts_err = Counter()

            for i, time in enumerate(first_lc.time):
                counts[time] = first_lc.counts[i]
                counts_err[time] = first_lc.counts_err[i]

            for i, time in enumerate(second_lc.time):

                if (counts.get(time) != None): #Common time

                    counts[time] = (counts[time] + second_lc.counts[i]) / 2  #avg
                    counts_err[time] = np.sqrt(( ((counts_err[time]**2) + (second_lc.counts_err[i] **2)) / 2))

                else:
                    counts[time] = second_lc.counts[i]
                    counts_err[time] = second_lc.counts_err[i]

            new_time = list(counts.keys())
            new_counts = list(counts.values())
            if(valid_err):
                new_counts_err = list(counts_err.values())
            else:
                new_counts_err = np.zeros_like(new_counts)

            del[counts, counts_err]

        else:

            new_time = np.concatenate([first_lc.time, second_lc.time])
            new_counts = np.concatenate([first_lc.counts, second_lc.counts])
            new_counts_err = np.concatenate([first_lc.counts_err, second_lc.counts_err])

        new_time = np.asarray(new_time)
        new_counts = np.asarray(new_counts)
        new_counts_err = np.asarray(new_counts_err)
        gti = join_gtis(self.gti, other.gti)

        lc_new = Lightcurve(new_time, new_counts, err=new_counts_err, gti=gti,
                            mjdref=self.mjdref, dt=self.dt)

        return lc_new


    def truncate(self, start=0, stop=None, method="index"):
        """
        Truncate a Lightcurve object from points on the time array.

        This method allows the truncation of a Lightcurve object and returns
        a new light curve.

        Parameters
        ----------
        start : int, default 0
            Index of the starting point of the truncation.

        stop : int, default None
            Index of the ending point (exclusive) of the truncation. If no
            value of stop is set, then points including the last point in
            the counts array are taken in count.

        method : {"index" | "time"}, optional, default "index"
            Type of the start and stop values. If set to "index" then
            the values are treated as indices of the counts array, or
            if set to "time", the values are treated as actual time values.

        Examples
        --------
        >>> time = [1, 2, 3, 4, 5, 6, 7, 8, 9]
        >>> count = [10, 20, 30, 40, 50, 60, 70, 80, 90]
        >>> lc = Lightcurve(time, count)
        >>> lc_new = lc.truncate(start=2, stop=8)
        >>> lc_new.counts
        array([30, 40, 50, 60, 70, 80])
        >>> lc_new.time
        array([3, 4, 5, 6, 7, 8])

        # Truncation can also be done by time values
        >>> lc_new = lc.truncate(start=6, method='time')
        >>> lc_new.time
        array([6, 7, 8, 9])
        >>> lc_new.counts
        array([60, 70, 80, 90])

        Returns
        -------
        lc_new: :class:`Lightcurve` object
            The :class:`Lightcurve` object with truncated time and counts
            arrays.
        """

        if not isinstance(method, str):
            raise TypeError("method key word argument is not "
                            "a string !")

        if method.lower() not in ['index', 'time']:
            raise ValueError("Unknown method type " + method + ".")

        if method.lower() == 'index':
            return self._truncate_by_index(start, stop)
        else:
            return self._truncate_by_time(start, stop)

    def _truncate_by_index(self, start, stop):
        """Private method for truncation using index values."""
        time_new = self.time[start:stop]
        counts_new = self.counts[start:stop]
        counts_err_new = self.counts_err[start:stop]
        gti = \
            cross_two_gtis(self.gti,
                           np.asarray([[self.time[start] - 0.5 * self.dt,
                                        time_new[-1] + 0.5 * self.dt]]))

        return Lightcurve(time_new, counts_new, err=counts_err_new, gti=gti,
                          dt=self.dt)

    def _truncate_by_time(self, start, stop):
        """Private method for truncation using time values."""

        if stop is not None:
            if start > stop:
                raise ValueError("start time must be less than stop time!")

        if not start == 0:
            start = np.where(self.time == start)[0][0]

        if stop is not None:
            stop = np.where(self.time == stop)[0][0]

        return self._truncate_by_index(start, stop)

    def sort(self, reverse=False):
        """
        Sort a Lightcurve object in accordance with its counts array.

        A Lightcurve can be sorted in either increasing or decreasing order
        using this method. The counts array gets sorted and the time array is
        changed accordingly.

        Parameters
        ----------
        reverse : boolean, default False
            If True then the object is sorted in reverse order.

        Examples
        --------
        >>> time = [1, 2, 3]
        >>> count = [200, 100, 300]
        >>> lc = Lightcurve(time, count)
        >>> lc.sort()
        >>> lc.counts
        array([100, 200, 300])
        >>> lc.time
        array([2, 1, 3])

        Returns
        -------
        lc_new: :class:`Lightcurve` object
            The :class:`Lightcurve` object with truncated time and counts
            arrays.
        """

        new_counts, new_time, new_counts_err = zip(*sorted(zip(self.counts, self.time, self.counts_err) , reverse=reverse))

        self.time = np.asarray(new_time)
        self.counts = np.asarray(new_counts)
        self.counts_err = np.asarray(new_counts_err)

    def estimate_chunk_length(self, min_total_counts=100, min_time_bins=100):
        """Choose a reasonable chunk length.

        The user specifies a condition on the total counts in each chunk and
        the minimum number of time bins.

        Other Parameters
        ----------------
        min_total_counts : int
            Minimum number of counts for each chunk
        min_time_bins : int
            Minimum number of time bins

        Returns
        -------
        chunk_length : float
            The length of the light curve chunks that satisfies the conditions

        Examples
        --------
        >>> import numpy as np
        >>> time = np.arange(150)
        >>> count = np.zeros_like(time) + 3
        >>> lc = Lightcurve(time, count)
        >>> lc.estimate_chunk_length(min_total_counts=10, min_time_bins=3)
        4.0
        >>> lc.estimate_chunk_length(min_total_counts=10, min_time_bins=5)
        5.0
        >>> count[2:4] = 1
        >>> lc = Lightcurve(time, count)
        >>> lc.estimate_chunk_length(min_total_counts=3, min_time_bins=1)
        4.0
        """

        rough_estimate = np.ceil(min_total_counts / self.meancounts) * self.dt

        chunk_length = np.max([rough_estimate, min_time_bins * self.dt])

        keep_searching = True
        while keep_searching:
            start_times, stop_times, results = \
                self.analyze_lc_chunks(chunk_length, np.sum)
            mincounts = np.min(results)
            if mincounts >= min_total_counts:
                keep_searching = False
            else:
                chunk_length *= np.ceil(min_total_counts / mincounts) * self.dt

        return chunk_length

    def analyze_lc_chunks(self, chunk_length, func, fraction_step=1, **kwargs):
        """Analyze chunks of the light curve with any function.

        Parameters
        ----------
        chunk_length : float
            Length in seconds of the light curve chunks
        func : function
            Function accepting a `Lightcurve` object as single argument, plus
            possible additional keyword arguments, and returning a number or a
            tuple - e.g., (result, error) where both result and error are
            numbers.

        Other parameters
        ----------------
        fraction_step : float
            If the step is not a full chunk_length but less (e.g. a moving window),
            this indicates the ratio between step step and `chunk_length` (e.g.
            0.5 means that the window shifts of half chunk_length)
        kwargs : keyword arguments
            These additional keyword arguments, if present, they will be passed
            to `func`

        Returns
        -------
        start_times : array
            Lower time boundaries of all chunks.
        stop_times : array
            Higher time boundaries of all chunks.
        result : array of N elements
            The result of `func` for each chunk of the light curve

        Examples
        --------
        >>> import numpy as np
        >>> time = np.arange(0, 10, 0.1)
        >>> counts = np.zeros_like(time) + 10
        >>> lc = Lightcurve(time, counts)
        >>> # Define a function that calculates the mean
        >>> mean_func = lambda x: np.mean(x)
        >>> # Calculate the mean in chunks of 5 seconds
        >>> start, stop, res = lc.analyze_lc_chunks(5, mean_func)
        >>> len(res) == 2
        True
        >>> np.all(res == 10)
        True
        """
        start, stop = bin_intervals_from_gtis(self.gti, chunk_length,
                                              self.time,
                                              fraction_step=fraction_step,
                                              dt=self.dt)
        start_times = self.time[start] - self.dt * 0.5

        # Remember that stop is one element above the last element, because
        # it's defined to be used in intervals start:stop
        stop_times = self.time[stop - 1] + self.dt * 1.5

        results = []
        for i, (st, sp) in enumerate(zip(start, stop)):
            lc_filt = self[st:sp]
            res = func(lc_filt, **kwargs)
            results.append(res)

        results = np.array(results)

        if len(results.shape) == 2:
            results = [results[:, i] for i in range(results.shape[1])]
        return start_times, stop_times, results

    def plot(self, witherrors=False, labels=None, axis=None, title=None,
             marker='-', save=False, filename=None):
        """
        Plot the Lightcurve using Matplotlib.

        Plot the Lightcurve object on a graph ``self.time`` on x-axis and
        ``self.counts`` on y-axis with ``self.counts_err`` optionaly
        as error bars.

        Parameters
        ----------
        witherrors: boolean, default False
            Whether to plot the Lightcurve with errorbars or not

        labels : iterable, default None
            A list of tuple with xlabel and ylabel as strings.

        axis : list, tuple, string, default None
            Parameter to set axis properties of Matplotlib figure. For example
            it can be a list like ``[xmin, xmax, ymin, ymax]`` or any other
            acceptable argument for `matplotlib.pyplot.axis()` function.

        title : str, default None
            The title of the plot.

        marker : str, default '-'
            Line style and color of the plot. Line styles and colors are
            combined in a single format string, as in ``'bo'`` for blue
            circles. See `matplotlib.pyplot.plot` for more options.

        save : boolean, optional (default=False)
            If True, save the figure with specified filename.

        filename : str
            File name of the image to save. Depends on the boolean ``save``.
        """
        try:
            import matplotlib.pyplot as plt
        except ImportError:
            raise ImportError("Matplotlib required for plot()")

        fig = plt.figure()
        if witherrors:
            fig = plt.errorbar(self.time, self.counts, yerr=self.counts_err,
                               fmt=marker)
        else:
            fig = plt.plot(self.time, self.counts, marker)

        if labels is not None:
            try:
                plt.xlabel(labels[0])
                plt.ylabel(labels[1])
            except TypeError:
                utils.simon("``labels`` must be either a list or tuple with "
                            "x and y labels.")
                raise
            except IndexError:
                utils.simon("``labels`` must have two labels for x and y "
                            "axes.")
                # Not raising here because in case of len(labels)==1, only
                # x-axis will be labelled.

        if axis is not None:
            plt.axis(axis)

        if title is not None:
            plt.title(title)

        if save:
            if filename is None:
                plt.savefig('out.png')
            else:
                plt.savefig(filename)

    def write(self, filename, format_='pickle', **kwargs):
        """
        Exports LightCurve object.

        Parameters
        ----------
        filename: str
            Name of the LightCurve object to be created.

        format\_: str
            Available options are 'pickle', 'hdf5', 'ascii'
        """

        if format_ == 'ascii':
            io.write(np.array([self.time, self.counts]).T,
                     filename, format_, fmt=["%s", "%s"])

        elif format_ == 'pickle':
            io.write(self, filename, format_)

        elif format_ == 'hdf5':
            io.write(self, filename, format_)

        else:
            utils.simon("Format not understood.")

    def read(self, filename, format_='pickle'):
        """
        Imports LightCurve object.

        Parameters
        ----------
        filename: str
            Name of the LightCurve object to be read.

        format\_: str
            Available options are 'pickle', 'hdf5', 'ascii'

        Returns
        --------
        If format\_ is 'ascii': astropy.table is returned.
        If format\_ is 'hdf5': dictionary with key-value pairs is returned.
        If format\_ is 'pickle': class object is set.
        """

        if format_ == 'ascii' or format_ == 'hdf5':
            return io.read(filename, format_)

        elif format_ == 'pickle':
            self = io.read(filename, format_)

        else:
            utils.simon("Format not understood.")

    def split_by_gti(self):
        """
        Splits the `LightCurve` into a list of `LightCurve`s , using GTIs.
        """
        list_of_lcs = []

        start_bins, stop_bins = gti_border_bins(self.gti, self.time, self.dt)
        for i in range(len(start_bins)):
            start = start_bins[i]
            stop = stop_bins[i]
            # Note: GTIs are consistent with default in this case!
            new_lc = Lightcurve(self.time[start:stop], self.counts[start:stop],
                                err=self.counts_err[start:stop],
                                mjdref=self.mjdref, gti=[self.gti[i]],
                                dt=self.dt, err_dist=self.err_dist)
            list_of_lcs.append(new_lc)

        return list_of_lcs

    def _apply_gtis(self):
        """Apply GTIs to a light curve after modification."""
        check_gtis(self.gti)

        good = create_gti_mask(self.time, self.gti)

        self.time = self.time[good]
        self.counts = self.counts[good]
        self.counts_err = self.counts_err[good]
        self.countrate = self.countrate[good]
        self.countrate_err = self.countrate_err[good]

        self.meanrate = np.mean(self.countrate)
        self.meancounts = np.mean(self.counts)
        self.n = self.counts.shape[0]<|MERGE_RESOLUTION|>--- conflicted
+++ resolved
@@ -434,7 +434,6 @@
                              "object !")
 
     def __eq__(self,other_lc):
-<<<<<<< HEAD
         """
             Compares two :class:`Lightcurve` objects.
 
@@ -457,30 +456,6 @@
         return False
 
     def baseline(self, lam, p, niter=10, offset_correction=False):
-=======
-	    """
-	        Compares two :class:`Lightcurve` objects.
-
-	        Light curves are equal only if their counts as well as times at which those counts occur equal.
-
-	        Examples
-	        --------
-	        >>> time = [1, 2, 3]
-	        >>> count1 = [100, 200, 300]
-	        >>> count2 = [100, 200, 300]
-	        >>> lc1 = Lightcurve(time, count1)
-	        >>> lc2 = Lightcurve(time, count2)
-	        >>> lc1 == lc2
-	        True
-	    """
-	    if not isinstance(other_lc, Lightcurve):
-	        raise ValueError('Lightcurve can only be compared with a Lightcurve Object')
-	    if (np.allclose(self.time, other_lc.time) and np.allclose(self.counts, other_lc.counts)):
-	        return True
-	    return False
-
-    def baseline(self, lam, p, niter=10):
->>>>>>> 4a6cab59
         """Calculate the baseline of the light curve, accounting for GTIs.
 
         Parameters
