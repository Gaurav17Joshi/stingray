

import numpy as np

from nose.tools import raises

from stingray import Lightcurve
from stingray import Powerspectrum, AveragedPowerspectrum

from stingray.powerspectrum import classical_pvalue

np.random.seed(20150907)

class TestPowerspectrum(object):

    @classmethod
    def setup_class(cls):
        tstart = 0.0
        tend = 1.0
        dt = 0.0001

        time = np.linspace(tstart, tend, int((tend-tstart)/dt))

        mean_count_rate = 100.0
        mean_counts = mean_count_rate*dt

        poisson_counts = np.random.poisson(mean_counts,
                                           size=time.shape[0])

        cls.lc = Lightcurve(time, counts=poisson_counts)


    def test_make_empty_periodogram(self):
        ps = Powerspectrum()
        assert ps.norm == "rms"
        assert ps.freq is None
        assert ps.ps is None
        assert ps.df is None
        assert ps.m == 1
        assert ps.n is None


    def test_make_periodogram_from_lightcurve(self):
        ps = Powerspectrum(lc=self.lc)
        assert ps.freq is not None
        assert ps.ps is not None
        assert ps.df == 1.0/self.lc.tseg
        assert ps.norm == "rms"
        assert ps.m == 1
        assert ps.n == self.lc.time.shape[0]
        assert ps.nphots == np.sum(self.lc.counts)

    def test_periodogram_types(self):
        ps = Powerspectrum(lc=self.lc)
        assert isinstance(ps.freq, np.ndarray)
        assert isinstance(ps.ps, np.ndarray)


    def test_init_with_lightcurve(self):
        assert Powerspectrum(self.lc)

    @raises(AssertionError)
    def test_init_without_lightcurve(self):
        assert Powerspectrum(self.lc.counts)

    @raises(AssertionError)
    def test_init_with_nonsense_data(self):
        nonsense_data = [None for i in range(100)]
        assert Powerspectrum(nonsense_data)

    @raises(AssertionError)
    def test_init_with_nonsense_norm(self):
        nonsense_norm = "bla"
        assert Powerspectrum(self.lc, norm=nonsense_norm)

    @raises(AssertionError)
    def test_init_with_wrong_norm_type(self):
        nonsense_norm = 1.0
        assert Powerspectrum(self.lc, norm=nonsense_norm)


    def test_total_variance(self):
        """
        the integral of powers (or Riemann sum) should be close
        to the variance divided by twice the length of the light curve.

        Note: make sure the factors of ncounts match!
        Also, make sure to *exclude* the zeroth power!
        """
        ps = Powerspectrum(lc=self.lc)
        nn = ps.n
        pp = ps.unnorm_powers/np.float(nn)**2.
        p_int = np.sum(pp[:-1]*ps.df) + (pp[-1]*ps.df)/2.
        var_lc = np.var(self.lc.counts)/(2.*self.lc.tseg)
        assert np.isclose(p_int, var_lc, atol=0.01, rtol=0.01)


    def test_rms_normalization_is_standard(self):
        """
        Make sure the standard normalization of a periodogram is
        rms and it stays that way!
        """
        ps = Powerspectrum(lc=self.lc)
        assert ps.norm == "rms"

    def test_rms_normalization_correct(self):
        """
        In rms normalization, the integral of the powers should be
        equal to the variance of the light curve divided by the mean
        of the light curve squared.
        """
        ps = Powerspectrum(lc=self.lc, norm="rms")
        ps_int = np.sum(ps.ps[:-1]*ps.df) + ps.ps[-1]*ps.df/2.
        std_lc = np.var(self.lc.counts)/np.mean(self.lc.counts)**2.
        assert np.isclose(ps_int, std_lc, atol=0.01, rtol=0.01)

    def test_fractional_rms_in_rms_norm(self):
        ps = Powerspectrum(lc=self.lc, norm="rms")
        rms_ps, rms_err = ps.compute_rms(min_freq=ps.freq[1],
                                         max_freq=ps.freq[-1])
        rms_lc = np.std(self.lc.counts)/np.mean(self.lc.counts)
        assert np.isclose(rms_ps, rms_lc, atol=0.01)


    def test_leahy_norm_correct(self):
        time = np.arange(0, 10.0, 10./1e6)
        counts = np.random.poisson(1000, size=time.shape[0])

        lc = Lightcurve(time, counts)
        ps = Powerspectrum(lc, norm="leahy")
        assert np.isclose(np.mean(ps.ps), 2.0, atol=0.01, rtol=0.01)


    def test_leahy_norm_total_variance(self):
        """
        In Leahy normalization, the total variance should be the sum of
        powers multiplied by the number of counts and divided by the
        square of the number of data points in the light curve
        """
        ps = Powerspectrum(lc=self.lc, norm="Leahy")
        ps_var =  (np.sum(self.lc.counts)/ps.n**2.)*\
                  (np.sum(ps.ps[:-1])+ps.ps[-1]/2.)

        assert np.isclose(ps_var, np.var(self.lc.counts), atol=0.01)

    def test_fractional_rms_in_leahy_norm(self):
        """
        fractional rms should only be *approximately* equal the standard
        deviation divided by the mean of the light curve. Therefore, we allow
        for a larger tolerance in np.isclose()
        """
        ps = Powerspectrum(lc=self.lc, norm="Leahy")
        rms_ps, rms_err = ps.compute_rms(min_freq=ps.freq[0],
                                         max_freq=ps.freq[-1])

        rms_lc = np.std(self.lc.counts)/np.mean(self.lc.counts)
        assert np.isclose(rms_ps, rms_lc,atol=0.01)

    def test_fractional_rms_error(self):
        """
        TODO: Need to write a test for the fractional rms error.
        But I don't know how!
        """
        pass

    def test_rebin_makes_right_attributes(self):
        ps = Powerspectrum(lc = self.lc, norm="Leahy")
        ## replace powers
        ps.ps = np.ones_like(ps.ps)*2.0
        rebin_factor = 2.0
        bin_ps = ps.rebin(rebin_factor*ps.df)

        assert bin_ps.freq is not None
        assert bin_ps.ps is not None
        assert bin_ps.df == rebin_factor*1.0/self.lc.tseg
        assert bin_ps.norm.lower() == "leahy"
        assert bin_ps.m == 2
        assert bin_ps.n == self.lc.time.shape[0]
        assert bin_ps.nphots == np.sum(self.lc.counts)

    def test_rebin_uses_mean(self):
        """
        Make sure the rebin-method uses "mean" to average instead of summing
        powers by default, and that this is not changed in the future!
        Note: function defaults come as a tuple, so the first keyword argument
        had better be 'method'
        """
        ps = Powerspectrum(lc = self.lc, norm="Leahy")
        assert ps.rebin.__defaults__[0] == "mean"

    def rebin_several(self, df):
        """
        TODO: Not sure how to write tests for the rebin method!
        """
        ps = Powerspectrum(lc = self.lc, norm="Leahy")
        bin_ps = ps.rebin(df)
        assert np.isclose(bin_ps.freq[0], bin_ps.df, atol=1e-4, rtol=1e-4)

    def test_rebin(self):
        df_all = [2, 3, 5, 1.5, 1,85]
        for df in df_all:
            yield self.rebin_several, df

    def test_classical_significances_runs(self):
        ps = Powerspectrum(lc = self.lc, norm="Leahy")
        ps.classical_significances()

    @raises(AssertionError)
    def test_classical_significances_fails_in_rms(self):
        ps = Powerspectrum(lc = self.lc, norm="rms")
        ps.classical_significances()


    def test_classical_significances_threshold(self):
        ps = Powerspectrum(lc = self.lc, norm="leahy")

        ## change the powers so that just one exceeds the threshold
        ps.ps = np.zeros(ps.ps.shape[0])+2.0

        index = 1
        ps.ps[index] = 10.0

        threshold = 0.01

        pval = ps.classical_significances(threshold=threshold,
                                          trial_correction=False)
<<<<<<< HEAD
        pval_list = list(pval)
        assert pval_list[0][0] < threshold
        assert pval_list[0][1] == index
=======

        assert pval[0,0] < threshold
        assert pval[1,0] == index
>>>>>>> baef2da3

    def test_classical_significances_trial_correction(self):
        ps = Powerspectrum(lc = self.lc, norm="leahy")

        ## change the powers so that just one exceeds the threshold
        ps.ps = np.zeros(ps.ps.shape[0])+2.0

        index = 1
        ps.ps[index] = 10.0

        threshold = 0.01

        pval = ps.classical_significances(threshold=threshold,
                                          trial_correction=True)
<<<<<<< HEAD
        pval_list = list(pval)
        assert len(pval_list) == 0
=======

        assert np.size(pval) == 0


    def test_pvals_is_numpy_array(self):

        ps = Powerspectrum(lc = self.lc, norm="leahy")

        ## change the powers so that just one exceeds the threshold
        ps.ps = np.zeros(ps.ps.shape[0])+2.0

        index = 1
        ps.ps[index] = 10.0

        threshold = 1.0

        pval = ps.classical_significances(threshold=threshold,
                                          trial_correction=True)

        assert isinstance(pval, np.ndarray)
        assert pval.shape[0] == 2
>>>>>>> baef2da3


class TestAveragedPowerspectrum(object):
    @classmethod
    def setup_class(cls):
        tstart = 0.0
        tend = 10.0
        dt = 0.0001

        time = np.linspace(tstart, tend, int((tend-tstart)/dt))

        mean_count_rate = 1000.0
        mean_counts = mean_count_rate*dt

        poisson_counts = np.random.poisson(mean_counts,
                                           size=time.shape[0])

        cls.lc = Lightcurve(time, counts=poisson_counts)

    def test_one_segment(self):
        segment_size = self.lc.tseg
        ps = AveragedPowerspectrum(self.lc, segment_size)
        assert np.isclose(ps.segment_size, segment_size)

    def test_n_segments(self):
        nseg_all = [1,2,3,5,10,20,100]
        for nseg in nseg_all:
            yield self.check_segment_size, nseg

    def check_segment_size(self, nseg):
        segment_size = self.lc.tseg/nseg
        ps = AveragedPowerspectrum(self.lc, segment_size)
        assert ps.m == nseg

    def test_segments_with_leftover(self):
        segment_size = self.lc.tseg/2. - 1.
        ps = AveragedPowerspectrum(self.lc, segment_size)
        assert np.isclose(ps.segment_size, segment_size)
        assert ps.m == 2


    @raises(TypeError)
    def test_init_without_segment(self):
        assert AveragedPowerspectrum(self.lc)

    @raises(TypeError)
    def test_init_with_nonsense_segment(self):
        segment_size = "foo"
        assert AveragedPowerspectrum(self.lc, segment_size)

    @raises(TypeError)
    def test_init_with_none_segment(self):
        segment_size = None
        assert AveragedPowerspectrum(self.lc, segment_size)

    @raises(AssertionError)
    def test_init_with_inf_segment(self):
        segment_size = np.inf
        assert AveragedPowerspectrum(self.lc, segment_size)

    @raises(AssertionError)
    def test_init_with_nan_segment(self):
        segment_size = np.nan
        assert AveragedPowerspectrum(self.lc, segment_size)


    def test_list_of_light_curves(self):
        n_lcs = 10

        tstart = 0.0
        tend = 1.0
        dt = 0.0001

        time = np.linspace(tstart, tend, int((tend-tstart)/dt))

        mean_count_rate = 1000.0
        mean_counts = mean_count_rate*dt

        lc_all = []
        for n in range(n_lcs):
            poisson_counts = np.random.poisson(mean_counts,
                                           size=len(time))

            lc = Lightcurve(time, counts=poisson_counts)
            lc_all.append(lc)

        segment_size = 0.5
        assert AveragedPowerspectrum(lc_all, segment_size)

    @raises(AssertionError)
    def test_list_with_nonsense_component(self):
        n_lcs = 10

        tstart = 0.0
        tend = 1.0
        dt = 0.0001

        time = np.linspace(tstart, tend, int((tend-tstart)/dt))

        mean_count_rate = 1000.0
        mean_counts = mean_count_rate*dt

        lc_all = []
        for n in range(n_lcs):
            poisson_counts = np.random.poisson(mean_counts,
                                           size=len(time))

            lc = Lightcurve(time, counts=poisson_counts)
            lc_all.append(lc)

        lc_all.append(1.0)
        segment_size = 0.5

        assert AveragedPowerspectrum(lc_all, segment_size)


    def test_leahy_correct_for_multiple(self):

        n = 100
        lc_all = []
        for i in range(n):
            time = np.arange(0.0, 10.0, 10./100000)
            counts = np.random.poisson(1000, size=time.shape[0])
            lc = Lightcurve(time, counts)
            lc_all.append(lc)

        ps = AveragedPowerspectrum(lc_all, 10.0, norm="leahy")

        assert np.isclose(np.mean(ps.ps), 2.0, atol=1e-3, rtol=1e-3)
        assert np.isclose(np.std(ps.ps), 2.0/np.sqrt(n), atol=0.1, rtol=0.1)


class TestClassicalSignificances(object):

    def test_function_runs(self):
        power = 2.0
        nspec = 1.0
        classical_pvalue(power, nspec)

    @raises(AssertionError)
    def test_power_is_not_infinite(self):
        power = np.inf
        nspec = 1
        classical_pvalue(power, nspec)

    @raises(AssertionError)
    def test_power_is_not_infinite2(self):
        power = -np.inf
        nspec = 1
        classical_pvalue(power, nspec)

    @raises(AssertionError)
    def test_power_is_non_nan(self):
        power = np.nan
        nspec = 1
        classical_pvalue(power, nspec)

    @raises(AssertionError)
    def test_power_is_positive(self):
        power = -2.0
        nspec = 1.0
        classical_pvalue(power, nspec)

    @raises(AssertionError)
    def test_nspec_is_not_infinite(self):
        power = 2.0
        nspec = np.inf
        classical_pvalue(power, nspec)

    @raises(AssertionError)
    def test_nspec_is_not_infinite2(self):
        power = 2.0
        nspec = -np.inf
        classical_pvalue(power, nspec)

    @raises(AssertionError)
    def test_nspec_is_not_nan(self):
        power = 2.0
        nspec = np.nan
        classical_pvalue(power, nspec)

    @raises(AssertionError)
    def test_nspec_is_positive(self):
        power = 2.0
        nspec = -1.0
        classical_pvalue(power, nspec)

    @raises(AssertionError)
    def test_nspec_is_nonzero(self):
        power = 2.0
        nspec = 0.0
        classical_pvalue(power, nspec)

    @raises(AssertionError)
    def test_nspec_is_an_integer_number(self):
        power = 2.0
        nspec = 2.5
        classical_pvalue(power, nspec)

    def test_nspec_float_type_okay(self):
        power = 2.0
        nspec = 2.0
        classical_pvalue(power, nspec)

    def test_pvalue_decreases_with_increasing_power(self):
        power1 = 2.0
        power2 = 20.0
        nspec = 1.0
        pval1 = classical_pvalue(power1, nspec)
        pval2 = classical_pvalue(power2, nspec)

        assert pval1-pval2 > 0.0

    def test_pvalue_must_decrease_with_increasing_nspec(self):

        power = 3.0
        nspec1 = 1.0
        nspec2 = 10.0

        pval1 = classical_pvalue(power, nspec1)
        pval2 = classical_pvalue(power, nspec2)

        assert pval1-pval2 > 0.0

    def test_very_large_powers_produce_zero_prob(self):
        power = 31000.0
        nspec = 1
        pval = classical_pvalue(power, nspec)
        assert np.isclose(pval, 0.0)
<|MERGE_RESOLUTION|>--- conflicted
+++ resolved
@@ -224,15 +224,9 @@
 
         pval = ps.classical_significances(threshold=threshold,
                                           trial_correction=False)
-<<<<<<< HEAD
-        pval_list = list(pval)
-        assert pval_list[0][0] < threshold
-        assert pval_list[0][1] == index
-=======
 
         assert pval[0,0] < threshold
         assert pval[1,0] == index
->>>>>>> baef2da3
 
     def test_classical_significances_trial_correction(self):
         ps = Powerspectrum(lc = self.lc, norm="leahy")
@@ -247,10 +241,7 @@
 
         pval = ps.classical_significances(threshold=threshold,
                                           trial_correction=True)
-<<<<<<< HEAD
-        pval_list = list(pval)
-        assert len(pval_list) == 0
-=======
+
 
         assert np.size(pval) == 0
 
@@ -272,7 +263,6 @@
 
         assert isinstance(pval, np.ndarray)
         assert pval.shape[0] == 2
->>>>>>> baef2da3
 
 
 class TestAveragedPowerspectrum(object):
