import numpy as np
<<<<<<< HEAD

from astropy.tests.helper import pytest
=======
import warnings
from nose.tools import raises
>>>>>>> b03b0890
from stingray import Lightcurve

np.random.seed(20150907)


class TestLightcurve(object):

    @classmethod
    def setup_class(cls):
        cls.times = [1, 2, 3, 4]
        cls.counts = [2, 2, 2, 2]
        cls.dt = 1.0

    def test_create(self):
        """
        Demonstrate that we can create a trivial Lightcurve object.
        """
        lc = Lightcurve(self.times, self.counts)

    def test_irregular_time_warning(self):
        """
        Check if inputting an irregularly spaced time iterable throws out
        a warning.
        """
        times = [1, 2, 3, 5, 6]
        counts = [2, 2, 2, 2, 2]
        warn_str = ("SIMON says: Bin sizes in input time array aren't equal "
                    "throughout! This could cause problems with Fourier "
                    "transforms. Please make the input time evenly sampled.")

        with warnings.catch_warnings(record=True) as w:
            lc = Lightcurve(times, counts)
            assert str(w[0].message) == warn_str

    def test_lightcurve_from_toa(self):
        lc = Lightcurve.make_lightcurve(self.times, self.dt)

    def test_tstart(self):
        tstart = 0.0
        lc = Lightcurve.make_lightcurve(self.times, self.dt, tstart=0.0)
        assert lc.tstart == tstart
        assert lc.time[0] == tstart + 0.5*self.dt

    def test_tseg(self):
        tstart = 0.0
        tseg = 5.0
        lc = Lightcurve.make_lightcurve(self.times, self.dt,
                                        tseg=tseg, tstart=tstart)

        assert lc.tseg == tseg
        assert lc.time[-1] - lc.time[0] == tseg - self.dt

    def test_nondivisble_tseg(self):
        """
        If the light curve length input is not divisible by the time
        resolution, the last (fractional) time bin will be dropped.
        """
        tstart = 0.0
        tseg = 5.5
        lc = Lightcurve.make_lightcurve(self.times, self.dt,
                                        tseg=tseg, tstart=tstart)
        assert lc.tseg == int(tseg/self.dt)

    def test_correct_timeresolution(self):
        lc = Lightcurve.make_lightcurve(self.times, self.dt)
        assert np.isclose(lc.dt, self.dt)

    def test_bin_correctly(self):
        ncounts = np.array([2, 1, 0, 3])
        tstart = 0.0
        tseg = 4.0

        toa = np.hstack([np.random.uniform(i, i+1, size=n)
                         for i, n in enumerate(ncounts)])

        dt = 1.0
        lc = Lightcurve.make_lightcurve(toa, dt, tseg=tseg, tstart=tstart)

        assert np.allclose(lc.counts, ncounts)

    def test_countrate(self):
        dt = 0.5
        mean_counts = 2.0
        times = np.arange(0 + dt/2, 5 - dt/2, dt)
        counts = np.zeros_like(times) + mean_counts
        lc = Lightcurve(times, counts)
        assert np.allclose(lc.countrate, np.zeros_like(counts) +
                           mean_counts/dt)

    def test_input_countrate(self):
        dt = 0.5
        mean_counts = 2.0
        times = np.arange(0 + dt/2, 5 - dt/2, dt)
        countrate = np.zeros_like(times) + mean_counts
        lc = Lightcurve(times, countrate, input_counts=False)
        assert np.allclose(lc.counts, np.zeros_like(countrate) +
                           mean_counts*dt)

    def test_creating_lightcurve_raises_type_error_when_input_is_none(self):
        dt = 0.5
        mean_counts = 2.0
        times = np.arange(0 + dt/2, 5 - dt/2, dt)
        counts = np.array([None] * times.shape[0])
        with pytest.raises(TypeError):
            lc = Lightcurve(times, counts)

    def test_creating_lightcurve_raises_type_error_when_input_is_inf(self):
        dt = 0.5
        mean_counts = 2.0
        times = np.arange(0 + dt/2, 5 - dt/2, dt)
        counts = np.array([np.inf] * times.shape[0])
        with pytest.raises(AssertionError):
            lc = Lightcurve(times, counts)

    def test_creating_lightcurve_raises_type_error_when_input_is_nan(self):
        dt = 0.5
        mean_counts = 2.0
        times = np.arange(0 + dt/2, 5 - dt/2, dt)
        counts = np.array([np.nan] * times.shape[0])
        with pytest.raises(AssertionError):
            lc = Lightcurve(times, counts)


class TestLightcurveRebin(object):

    @classmethod
    def setup_class(cls):
        dt = 0.0001220703125
        n = 1384132
        mean_counts = 2.0
        times = np.arange(dt/2, dt/2 + n*dt, dt)
        counts = np.zeros_like(times) + mean_counts
        cls.lc = Lightcurve(times, counts)

    def test_rebin_even(self):
        dt_new = 2.0
        lc_binned = self.lc.rebin_lightcurve(dt_new)
        assert np.isclose(lc_binned.dt, dt_new)
        counts_test = np.zeros_like(lc_binned.time) + \
            self.lc.counts[0]*dt_new/self.lc.dt
        assert np.allclose(lc_binned.counts, counts_test)

    def test_rebin_odd(self):
        dt_new = 1.5
        lc_binned = self.lc.rebin_lightcurve(dt_new)
        assert np.isclose(lc_binned.dt, dt_new)

        counts_test = np.zeros_like(lc_binned.time) + \
            self.lc.counts[0]*dt_new/self.lc.dt
        assert np.allclose(lc_binned.counts, counts_test)

    def rebin_several(self, dt):
        """
        TODO: Not sure how to write tests for the rebin method!
        """
        lc_binned = self.lc.rebin_lightcurve(dt)
        assert len(lc_binned.time) == len(lc_binned.counts)

    def test_rebin_equal_numbers(self):
        dt_all = [2, 3, np.pi, 5]
        for dt in dt_all:
            yield self.rebin_several, dt<|MERGE_RESOLUTION|>--- conflicted
+++ resolved
@@ -1,11 +1,8 @@
 import numpy as np
-<<<<<<< HEAD
 
 from astropy.tests.helper import pytest
-=======
 import warnings
-from nose.tools import raises
->>>>>>> b03b0890
+
 from stingray import Lightcurve
 
 np.random.seed(20150907)
